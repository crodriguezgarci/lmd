package main

import (
	"crypto/sha256"
	"encoding/json"
	"fmt"
	"strconv"
	"strings"
	"sync/atomic"

	jsoniter "github.com/json-iterator/go"
)

const ListSepChar1 = "\x00"

// DataRow represents a single entry in a DataTable
type DataRow struct {
	noCopy                noCopy                 // we don't want to make copies, use references
	DataStore             *DataStore             // reference to the datastore itself
	Refs                  map[TableName]*DataRow // contains references to other objects, ex.: hosts from the services table
	LastUpdate            float64                // timestamp when this row has been updated
	dataString            []string               // stores string data
	dataInt               []int                  // stores integers
	dataInt64             []int64                // stores large integers
	dataFloat             []float64              // stores floats
	dataStringList        [][]string             // stores stringlists
	dataInt64List         [][]int64              // stores lists of integers
	dataServiceMemberList [][]ServiceMember      // stores list of servicemembers
	dataStringLarge       []StringContainer      // stores large strings
	dataInterfaceList     [][]interface{}
	Tags                  []string
}

// NewDataRow creates a new DataRow
func NewDataRow(store *DataStore, raw []interface{}, columns ColumnList, timestamp float64, setReferences bool) (d *DataRow, err error) {
	d = &DataRow{
		LastUpdate: timestamp,
		DataStore:  store,
	}
	if raw == nil {
		// virtual tables without data have no references or ids
		return
	}

	if !store.Table.PassthroughOnly && len(store.Table.RefTables) > 0 {
		d.Refs = make(map[TableName]*DataRow, len(store.Table.RefTables))
	}

	err = d.SetData(raw, columns, timestamp)
	if err != nil {
		return
	}

	d.setLowerCaseCache()

	if setReferences {
		err = d.SetReferences()
	}
	return
}

// GetID calculates and returns the ID value (nul byte concatenated primary key values)
func (d *DataRow) GetID() string {
	if len(d.DataStore.Table.PrimaryKey) == 0 {
		return ""
	}
	if len(d.DataStore.Table.PrimaryKey) == 1 {
		id := d.GetStringByName(d.DataStore.Table.PrimaryKey[0])
		if id == "" {
			logWith(d).Errorf("id for %s is null", d.DataStore.Table.Name.String())
		}
		return id
	}

	var key strings.Builder
	for i, k := range d.DataStore.Table.PrimaryKey {
		if i > 0 {
			key.WriteString(ListSepChar1)
		}
		key.WriteString(d.GetStringByName(k))
	}
	id := key.String()
	if id == "" || id == ListSepChar1 {
		logWith(d).Errorf("id for %s is null", d.DataStore.Table.Name.String())
	}
	return id
}

// GetID2 returns the 2 strings for tables with 2 primary keys
func (d *DataRow) GetID2() (string, string) {
	id1 := d.GetStringByName(d.DataStore.Table.PrimaryKey[0])
	if id1 == "" {
		logWith(d).Errorf("id1 for %s is null", d.DataStore.Table.Name.String())
	}
	id2 := d.GetStringByName(d.DataStore.Table.PrimaryKey[1])
	if id2 == "" {
		logWith(d).Errorf("id2 for %s is null", d.DataStore.Table.Name.String())
	}
	return id1, id2
}

// SetData creates initial data
func (d *DataRow) SetData(raw []interface{}, columns ColumnList, timestamp float64) error {
	d.dataString = make([]string, d.DataStore.Table.DataSizes[StringCol])
	d.dataStringList = make([][]string, d.DataStore.Table.DataSizes[StringListCol])
	d.dataInt = make([]int, d.DataStore.Table.DataSizes[IntCol])
	d.dataInt64 = make([]int64, d.DataStore.Table.DataSizes[Int64Col])
	d.dataInt64List = make([][]int64, d.DataStore.Table.DataSizes[Int64ListCol])
	d.dataFloat = make([]float64, d.DataStore.Table.DataSizes[FloatCol])
	d.dataServiceMemberList = make([][]ServiceMember, d.DataStore.Table.DataSizes[ServiceMemberListCol])
	d.dataInterfaceList = make([][]interface{}, d.DataStore.Table.DataSizes[InterfaceListCol])
	d.dataStringLarge = make([]StringContainer, d.DataStore.Table.DataSizes[StringLargeCol])
	return d.UpdateValues(0, raw, columns, timestamp)
}

// setLowerCaseCache sets lowercase columns
func (d *DataRow) setLowerCaseCache() {
	for from, to := range d.DataStore.LowerCaseColumns {
		d.dataString[to] = strings.ToLower(d.dataString[from])
	}
}

// SetReferences creates reference entries for cross referenced objects
func (d *DataRow) SetReferences() (err error) {
	store := d.DataStore
	for i := range store.Table.RefTables {
		ref := &store.Table.RefTables[i]
		tableName := ref.Table.Name
		refsByName := store.DataSet.tables[tableName].Index
		refsByName2 := store.DataSet.tables[tableName].Index2

		switch len(ref.Columns) {
		case 1:
			d.Refs[tableName] = refsByName[d.GetString(ref.Columns[0])]
		case 2:
			d.Refs[tableName] = refsByName2[d.GetString(ref.Columns[0])][d.GetString(ref.Columns[1])]
		}
		if _, ok := d.Refs[tableName]; !ok {
			if tableName == TableServices && (store.Table.Name == TableComments || store.Table.Name == TableDowntimes) {
				// this may happen for optional reference columns, ex. services in comments
				continue
			}
			return fmt.Errorf("%s reference not found from table %s, refmap contains %d elements", tableName.String(), store.Table.Name.String(), len(refsByName))
		}
	}
	return
}

// GetColumn returns the column by name
func (d *DataRow) GetColumn(name string) *Column {
	return d.DataStore.Table.ColumnsIndex[name]
}

// GetString returns the string value for given column
func (d *DataRow) GetString(col *Column) string {
	switch col.StorageType {
	case LocalStore:
		switch col.DataType {
		case StringCol:
			return d.dataString[col.Index]
		case IntCol:
			val := fmt.Sprintf("%d", d.dataInt[col.Index])
			return val
		case Int64Col:
			val := strconv.FormatInt(d.dataInt64[col.Index], 10)
			return val
		case FloatCol:
			val := fmt.Sprintf("%v", d.dataFloat[col.Index])
			return val
		case StringLargeCol:
			return d.dataStringLarge[col.Index].String()
		case StringListCol:
			return joinStringlist(d.dataStringList[col.Index], ListSepChar1)
		case ServiceMemberListCol:
			val := fmt.Sprintf("%v", d.dataServiceMemberList[col.Index])
			return val
		case InterfaceListCol:
			val := fmt.Sprintf("%v", d.dataInterfaceList[col.Index])
			return val
		case Int64ListCol:
			val := strings.Join(strings.Fields(fmt.Sprint(d.dataInt64List[col.Index])), ListSepChar1)
			return val
		default:
			log.Panicf("unsupported type: %s", col.DataType)
		}
	case RefStore:
		ref := d.Refs[col.RefColTableName]
		if ref == nil {
			return interface2stringNoDedup(col.GetEmptyValue())
		}
		return ref.GetString(col.RefCol)
	case VirtualStore:
		return interface2stringNoDedup(d.getVirtualRowValue(col))
	}
	panic(fmt.Sprintf("unsupported type: %s", col.DataType))
}

// GetStringByName returns the string value for given column name
func (d *DataRow) GetStringByName(name string) string {
	return d.GetString(d.DataStore.Table.ColumnsIndex[name])
}

// GetStringList returns the string list for given column
func (d *DataRow) GetStringList(col *Column) []string {
	switch col.StorageType {
	case LocalStore:
		if col.DataType == StringListCol {
			return d.dataStringList[col.Index]
		}
		log.Panicf("unsupported type: %s", col.DataType)
	case RefStore:
		ref := d.Refs[col.RefColTableName]
		if ref == nil {
			return interface2stringlist(col.GetEmptyValue())
		}
		return ref.GetStringList(col.RefCol)
	case VirtualStore:
		return interface2stringlist(d.getVirtualRowValue(col))
	}
	panic(fmt.Sprintf("unsupported type: %s", col.DataType))
}

// GetStringListByName returns the string list for given column name
func (d *DataRow) GetStringListByName(name string) []string {
	return d.GetStringList(d.DataStore.Table.ColumnsIndex[name])
}

// GetFloat returns the float64 value for given column
func (d *DataRow) GetFloat(col *Column) float64 {
	switch col.StorageType {
	case LocalStore:
		switch col.DataType {
		case FloatCol:
			return d.dataFloat[col.Index]
		case IntCol:
			return float64(d.dataInt[col.Index])
		case Int64Col:
			return float64(d.dataInt64[col.Index])
		default:
			log.Panicf("unsupported type: %s", col.DataType)
		}
	case RefStore:
		ref := d.Refs[col.RefColTableName]
		if ref == nil {
			return interface2float64(col.GetEmptyValue())
		}
		return ref.GetFloat(col.RefCol)
	case VirtualStore:
		return interface2float64(d.getVirtualRowValue(col))
	}
	panic(fmt.Sprintf("unsupported type: %s", col.DataType))
}

// GetInt returns the int value for given column
func (d *DataRow) GetInt(col *Column) int {
	switch col.StorageType {
	case LocalStore:
		switch col.DataType {
		case IntCol:
			return d.dataInt[col.Index]
		case FloatCol:
			return int(d.dataFloat[col.Index])
		default:
			log.Panicf("unsupported type: %s", col.DataType)
		}
	case RefStore:
		ref := d.Refs[col.RefColTableName]
		if ref == nil {
			return interface2int(col.GetEmptyValue())
		}
		return ref.GetInt(col.RefCol)
	case VirtualStore:
		return interface2int(d.getVirtualRowValue(col))
	}
	panic(fmt.Sprintf("unsupported type: %s", col.StorageType))
}

// GetInt64 returns the int64 value for given column
func (d *DataRow) GetInt64(col *Column) int64 {
	switch col.StorageType {
	case LocalStore:
		switch col.DataType {
		case Int64Col:
			return d.dataInt64[col.Index]
		case IntCol:
			return int64(d.dataInt[col.Index])
		case FloatCol:
			return int64(d.dataFloat[col.Index])
		default:
			log.Panicf("unsupported type: %s", col.DataType)
		}
	case RefStore:
		ref := d.Refs[col.RefColTableName]
		if ref == nil {
			return interface2int64(col.GetEmptyValue())
		}
		return ref.GetInt64(col.RefCol)
	case VirtualStore:
		return interface2int64(d.getVirtualRowValue(col))
	}
	panic(fmt.Sprintf("unsupported type: %s", col.StorageType))
}

// GetIntByName returns the int value for given column name
func (d *DataRow) GetIntByName(name string) int {
	return d.GetInt(d.DataStore.Table.ColumnsIndex[name])
}

// GetInt64ByName returns the int value for given column name
func (d *DataRow) GetInt64ByName(name string) int64 {
	return d.GetInt64(d.DataStore.Table.ColumnsIndex[name])
}

// GetInt64List returns the int64 list for given column
func (d *DataRow) GetInt64List(col *Column) []int64 {
	switch col.StorageType {
	case LocalStore:
		if col.DataType == Int64ListCol {
			return d.dataInt64List[col.Index]
		}
		log.Panicf("unsupported type: %s", col.DataType)
	case RefStore:
		ref := d.Refs[col.RefColTableName]
		if ref == nil {
			return interface2int64list(col.GetEmptyValue())
		}
		return ref.GetInt64List(col.RefCol)
	case VirtualStore:
		return interface2int64list(d.getVirtualRowValue(col))
	}
	panic(fmt.Sprintf("unsupported type: %s", col.StorageType))
}

// GetInt64ListByName returns the int64 list for given column name
func (d *DataRow) GetInt64ListByName(name string) []int64 {
	return d.GetInt64List(d.DataStore.Table.ColumnsIndex[name])
}

// GetHashMap returns the hashmap for given column
func (d *DataRow) GetHashMap(col *Column) map[string]string {
	switch col.StorageType {
	case LocalStore:
		log.Panicf("unsupported type: %s", col.DataType)
	case RefStore:
		ref := d.Refs[col.RefColTableName]
		if ref == nil {
			return interface2hashmap(col.GetEmptyValue())
		}
		return ref.GetHashMap(col.RefCol)
	case VirtualStore:
		return interface2hashmap(d.getVirtualRowValue(col))
	}
	panic(fmt.Sprintf("unsupported type: %s", col.StorageType))
}

// GetServiceMemberList returns the a list of service members
func (d *DataRow) GetServiceMemberList(col *Column) []ServiceMember {
	switch col.StorageType {
	case LocalStore:
		if col.DataType == ServiceMemberListCol {
			return d.dataServiceMemberList[col.Index]
		}
		log.Panicf("unsupported type: %s", col.DataType)
	case RefStore:
		ref := d.Refs[col.RefColTableName]
		if ref == nil {
			return interface2servicememberlist(col.GetEmptyValue())
		}
		return ref.GetServiceMemberList(col.RefCol)
	case VirtualStore:
		return interface2servicememberlist(d.getVirtualRowValue(col))
	}
	panic(fmt.Sprintf("unsupported type: %s", col.StorageType))
}

// GetServiceMemberListByName returns the service member list for given column name
func (d *DataRow) GetServiceMemberListByName(name string) []ServiceMember {
	return d.GetServiceMemberList(d.DataStore.Table.ColumnsIndex[name])
}

// GetInterfaceList returns the a list of interfaces
func (d *DataRow) GetInterfaceList(col *Column) []interface{} {
	switch col.StorageType {
	case LocalStore:
		if col.DataType == InterfaceListCol {
			return d.dataInterfaceList[col.Index]
		}
		log.Panicf("unsupported type: %s", col.DataType)
	case RefStore:
		ref := d.Refs[col.RefColTableName]
		if ref == nil {
			return interface2interfacelist(col.GetEmptyValue())
		}
		return ref.GetInterfaceList(col.RefCol)
	case VirtualStore:
		return interface2interfacelist(d.getVirtualRowValue(col))
	}
	panic(fmt.Sprintf("unsupported type: %s", col.StorageType))
}

// GetValueByColumn returns the raw value for given column
func (d *DataRow) GetValueByColumn(col *Column) interface{} {
	if col.Optional != NoFlags && !d.DataStore.Peer.HasFlag(col.Optional) {
		return col.GetEmptyValue()
	}
	switch col.StorageType {
	case LocalStore:
		switch col.DataType {
		case StringCol:
			return d.dataString[col.Index]
		case StringListCol:
			return d.dataStringList[col.Index]
		case StringLargeCol:
			return d.dataStringLarge[col.Index].StringRef()
		case IntCol:
			return d.dataInt[col.Index]
		case Int64ListCol:
			return d.dataInt64List[col.Index]
		case Int64Col:
			return d.dataInt64[col.Index]
		case FloatCol:
			return d.dataFloat[col.Index]
		case InterfaceListCol:
			return d.dataInterfaceList[col.Index]
		case ServiceMemberListCol:
			return d.dataServiceMemberList[col.Index]
		default:
			log.Panicf("unsupported column %s (type %s) in table %s", col.Name, col.DataType.String(), d.DataStore.Table.Name.String())
		}
	case RefStore:
		return d.Refs[col.RefColTableName].GetValueByColumn(col.RefCol)
	case VirtualStore:
		return d.getVirtualRowValue(col)
	}
	panic(fmt.Sprintf("unsupported type: %s", col.StorageType))
}

// getVirtualRowValue returns the actual value for a virtual column.
func (d *DataRow) getVirtualRowValue(col *Column) interface{} {
	var value interface{}
	if col.VirtualMap.StatusKey > 0 {
		if d.DataStore.Peer == nil {
			log.Panicf("requesting column '%s' from table '%s' with peer", col.Name, d.DataStore.Table.Name)
		}
		p := d.DataStore.Peer
		ok := false
		if p.HasFlag(LMDSub) {
			value, ok = d.getVirtualSubLMDValue(col)
		}
		if !ok {
			switch d.DataStore.PeerLockMode {
			case PeerLockModeFull:
				value = p.Status[col.VirtualMap.StatusKey]
			case PeerLockModeSimple:
				switch col.VirtualMap.StatusKey {
				case PeerName:
					return &(p.Name)
				case PeerKey:
					return &(p.ID)
				default:
					value = p.StatusGet(col.VirtualMap.StatusKey)
				}
			}
		}
	} else {
		value = col.VirtualMap.ResolveFunc(d, col)
	}
	return cast2Type(value, col)
}

// GetCustomVarValue returns custom variable value for given name
func (d *DataRow) GetCustomVarValue(col *Column, name string) string {
	if col.StorageType == RefStore {
		ref := d.Refs[col.RefColTableName]
		return ref.GetCustomVarValue(col.RefCol, name)
	}
	namesCol := d.DataStore.GetColumn("custom_variable_names")
	names := d.dataStringList[namesCol.Index]
	for i, n := range names {
		if n != name {
			continue
		}
		valuesCol := d.DataStore.GetColumn("custom_variable_values")
		values := d.dataStringList[valuesCol.Index]
		if i >= len(values) {
			return ""
		}
		return values[i]
	}
	return ""
}

// VirtualColLocaltime returns current unix timestamp
func VirtualColLocaltime(d *DataRow, col *Column) interface{} {
	return currentUnixTime()
}

// VirtualColLastStateChangeOrder returns sortable state
func VirtualColLastStateChangeOrder(d *DataRow, col *Column) interface{} {
	// return last_state_change or program_start
	lastStateChange := d.GetIntByName("last_state_change")
	if lastStateChange == 0 {
		return d.DataStore.Peer.StatusGet(ProgramStart)
	}
	return lastStateChange
}

// VirtualColStateOrder returns sortable state
func VirtualColStateOrder(d *DataRow, col *Column) interface{} {
	// return 4 instead of 2, which makes critical come first
	// this way we can use this column to sort by state
	state := d.GetIntByName("state")
	if state == 2 {
		return 4
	}
	return state
}

// VirtualColHasLongPluginOutput returns 1 if there is long plugin output, 0 if not
func VirtualColHasLongPluginOutput(d *DataRow, col *Column) interface{} {
	val := d.GetStringByName("long_plugin_output")
	if val != "" {
		return 1
	}
	return 0
}

// VirtualColServicesWithInfo returns list of services with additional information
func VirtualColServicesWithInfo(d *DataRow, col *Column) interface{} {
	services := d.GetStringListByName("services")
	hostName := d.GetStringByName("name")
	servicesStore := d.DataStore.DataSet.tables[TableServices]
	stateCol := servicesStore.Table.GetColumn("state")
	checkedCol := servicesStore.Table.GetColumn("has_been_checked")
	outputCol := servicesStore.Table.GetColumn("plugin_output")
	res := make([]interface{}, len(services))
	for i := range services {
		service, ok := servicesStore.Index2[hostName][services[i]]
		if !ok {
			log.Errorf("Could not find service: %s - %s\n", hostName, services[i])
			continue
		}
		serviceValue := []interface{}{services[i], service.GetInt(stateCol), service.GetInt(checkedCol)}
		if col.Name == "services_with_info" {
			serviceValue = append(serviceValue, service.GetString(outputCol))
		}
		res[i] = serviceValue
	}
	return res
}

func VirtualColTags(d *DataRow, col *Column) interface{} {
	if len(d.Tags) != 0 {
		Tags := d.Tags
		return string(Tags[0])
	}
	return ""
}

// VirtualColMembersWithState returns a list of hostgroup/servicegroup members with their states
func VirtualColMembersWithState(d *DataRow, col *Column) interface{} {
	switch d.DataStore.Table.Name {
	case TableHostgroups:
		members := d.GetStringListByName("members")
		hostsStore := d.DataStore.DataSet.tables[TableHosts]
		stateCol := hostsStore.Table.GetColumn("state")
		checkedCol := hostsStore.Table.GetColumn("has_been_checked")

		res := make([]interface{}, len(members))
		for i, hostName := range members {
			host, ok := hostsStore.Index[hostName]
			if !ok {
				log.Errorf("Could not find host: %s\n", hostName)
				continue
			}
			res[i] = []interface{}{hostName, host.GetInt(stateCol), host.GetInt(checkedCol)}
		}
		return res
	case TableServicegroups:
		membersCol := d.DataStore.GetColumn("members")
		members := d.GetServiceMemberList(membersCol)
		servicesStore := d.DataStore.DataSet.tables[TableServices]
		stateCol := servicesStore.Table.GetColumn("state")
		checkedCol := servicesStore.Table.GetColumn("has_been_checked")

		res := make([]interface{}, len(members))
		for i := range members {
			hostName := members[i][0]
			serviceDescription := members[i][1]

			service, ok := servicesStore.Index2[hostName][serviceDescription]
			if !ok {
				log.Errorf("Could not find service: %s - %s\n", hostName, serviceDescription)
				continue
			}
			res[i] = []interface{}{hostName, serviceDescription, service.GetInt(stateCol), service.GetInt(checkedCol)}
		}
		return res
	}
	return nil
}

// VirtualColCommentsWithInfo returns list of comment IDs with additional information
func VirtualColCommentsWithInfo(d *DataRow, col *Column) interface{} {
	commentsStore := d.DataStore.DataSet.tables[TableComments]
	commentsTable := commentsStore.Table
	authorCol := commentsTable.GetColumn("author")
	commentCol := commentsTable.GetColumn("comment")
	comments := d.GetInt64ListByName("comments")
	if len(comments) == 0 {
		return emptyInterfaceList
	}
	res := make([]interface{}, 0)
	for i := range comments {
		commentID := fmt.Sprintf("%d", comments[i])
		comment, ok := commentsStore.Index[commentID]
		if !ok {
			log.Errorf("Could not find comment: %s\n", commentID)
			continue
		}
		commentWithInfo := []interface{}{comments[i], comment.GetString(authorCol), comment.GetString(commentCol)}
		res = append(res, commentWithInfo)
	}
	return res
}

// VirtualColDowntimesWithInfo returns list of downtimes IDs with additional information
func VirtualColDowntimesWithInfo(d *DataRow, col *Column) interface{} {
	downtimesStore := d.DataStore.DataSet.tables[TableDowntimes]
	downtimesTable := downtimesStore.Table
	authorCol := downtimesTable.GetColumn("author")
	commentCol := downtimesTable.GetColumn("comment")
	downtimes := d.GetInt64ListByName("downtimes")
	if len(downtimes) == 0 {
		return emptyInterfaceList
	}
	res := make([]interface{}, 0)
	for i := range downtimes {
		downtimeID := fmt.Sprintf("%d", downtimes[i])
		downtime, ok := downtimesStore.Index[downtimeID]
		if !ok {
			log.Errorf("Could not find downtime: %s\n", downtimeID)
			continue
		}
		downtimeWithInfo := []interface{}{downtimes[i], downtime.GetString(authorCol), downtime.GetString(commentCol)}
		res = append(res, downtimeWithInfo)
	}
	return res
}

// VirtualColCustomVariables returns a custom variables hash
func VirtualColCustomVariables(d *DataRow, col *Column) interface{} {
	namesCol := d.DataStore.GetColumn("custom_variable_names")
	valuesCol := d.DataStore.GetColumn("custom_variable_values")
	names := d.dataStringList[namesCol.Index]
	values := d.dataStringList[valuesCol.Index]
	res := make(map[string]string, len(names))
	for i := range names {
		res[names[i]] = values[i]
	}
	return res
}

// VirtualColTotalServices returns number of services
func VirtualColTotalServices(d *DataRow, col *Column) interface{} {
	val := d.GetIntByName("num_services")
	return val
}

// VirtualColFlags returns flags for peer
func VirtualColFlags(d *DataRow, col *Column) interface{} {
	peerflags := OptionalFlags(atomic.LoadUint32(&d.DataStore.Peer.Flags))
	return peerflags.List()
}

// getVirtualSubLMDValue returns status values for LMDSub backends
func (d *DataRow) getVirtualSubLMDValue(col *Column) (val interface{}, ok bool) {
	ok = true
	p := d.DataStore.Peer
	peerData := p.StatusGet(SubPeerStatus).(map[string]interface{})
	if peerData == nil {
		return nil, false
	}
	switch col.Name {
	case "status":
		// return worst state of LMD and LMDSubs state
		parentVal := p.StatusGet(PeerState).(PeerStatus)
		if parentVal != PeerStatusUp {
			val = parentVal
		} else {
			val, ok = peerData[col.Name]
		}
	case "last_error":
		// return worst state of LMD and LMDSubs state
		parentVal := p.StatusGet(LastError).(string)
		val, ok = peerData[col.Name]
		if parentVal != "" && (!ok || val.(string) == "") {
			val = parentVal
		}
	default:
		val, ok = peerData[col.Name]
	}
	return
}

func (d *DataRow) TagsRow(filter *Filter) {
	if filter.Tag != "" {
		d.Tags = append(d.Tags, filter.Tag)
	}
}

// MatchFilter returns true if the given filter matches the given datarow.
// negate param is to force filter to be negated. Default is false.
func (d *DataRow) MatchFilter(filter *Filter, negate bool) bool {
	// recursive group filter
	groupOperator := filter.GroupOperator
	negate = negate || filter.Negate

	if negate {
		// Inverse the operation if negate is done at the GroupOperator
		switch groupOperator {
		case And:
			groupOperator = Or
		case Or:
			groupOperator = And
		}
	}

	switch groupOperator {
	case And:
		for _, f := range filter.Filter {
			if !d.MatchFilter(f, negate) {
				return false
			}
			d.TagsRow(f)
		}
		return true
	case Or:
		for _, f := range filter.Filter {
<<<<<<< HEAD
			if d.MatchFilter(f) {
				d.TagsRow(f)
			}
		}
		for _, f := range filter.Filter {
			if d.MatchFilter(f) {
=======
			if d.MatchFilter(f, negate) {
>>>>>>> 7f4b1609
				return true
			}
		}
		return false
	}

	// if this is a optional column and we do not meet the requirements, match against an empty default column
	if filter.ColumnOptional != NoFlags && !d.DataStore.Peer.HasFlag(filter.ColumnOptional) {
		// duplicate filter, but use the empty column
		f := &Filter{
			Column:      d.DataStore.Table.GetEmptyColumn(),
			Operator:    filter.Operator,
			StrValue:    filter.StrValue,
			Regexp:      filter.Regexp,
			IsEmpty:     filter.IsEmpty,
			CustomTag:   filter.CustomTag,
			Negate:      negate,
			ColumnIndex: -1,
		}
		f.Column.DataType = filter.Column.DataType
		if f.Negate {
			return !f.Match(d)
		}
		return f.Match(d)
	}
	if negate {
		return !filter.Match(d)
	}
	return filter.Match(d)
}

func (d *DataRow) getStatsKey(res *Response) string {
	if len(res.Request.RequestColumns) == 0 {
		return ""
	}
	keyValues := []string{}
	for i := range res.Request.RequestColumns {
		keyValues = append(keyValues, d.GetString(res.Request.RequestColumns[i]))
	}
	return strings.Join(keyValues, ListSepChar1)
}

// UpdateValues updates this datarow with new values
func (d *DataRow) UpdateValues(dataOffset int, data []interface{}, columns ColumnList, timestamp float64) error {
	if len(columns) != len(data)-dataOffset {
		return fmt.Errorf("table %s update failed, data size mismatch, expected %d columns and got %d", d.DataStore.Table.Name.String(), len(columns), len(data))
	}
	for i, col := range columns {
		localIndex := col.Index
		if col.StorageType != LocalStore {
			continue
		}
		resIndex := i + dataOffset
		switch col.DataType {
		case StringCol:
			d.dataString[localIndex] = *(interface2string(data[resIndex]))
		case StringListCol:
			if col.FetchType == Static {
				// deduplicate string lists
				d.dataStringList[localIndex] = d.deduplicateStringlist(interface2stringlist(data[resIndex]))
			} else {
				d.dataStringList[localIndex] = interface2stringlist(data[resIndex])
			}
		case StringLargeCol:
			d.dataStringLarge[localIndex] = *interface2stringlarge(data[resIndex])
		case IntCol:
			d.dataInt[localIndex] = interface2int(data[resIndex])
		case Int64Col:
			d.dataInt64[localIndex] = interface2int64(data[resIndex])
		case Int64ListCol:
			d.dataInt64List[localIndex] = interface2int64list(data[resIndex])
		case FloatCol:
			d.dataFloat[localIndex] = interface2float64(data[resIndex])
		case ServiceMemberListCol:
			d.dataServiceMemberList[localIndex] = interface2servicememberlist(data[resIndex])
		case InterfaceListCol:
			d.dataInterfaceList[localIndex] = interface2interfacelist(data[resIndex])
		default:
			log.Panicf("unsupported column %s (type %d) in table %s", col.Name, col.DataType, d.DataStore.Table.Name)
		}
	}
	if timestamp == 0 {
		timestamp = currentUnixTime()
	}
	d.LastUpdate = timestamp
	return nil
}

// UpdateValuesNumberOnly updates this datarow with new values but skips strings
func (d *DataRow) UpdateValuesNumberOnly(dataOffset int, data []interface{}, columns ColumnList, timestamp float64) error {
	if len(columns) != len(data)-dataOffset {
		return fmt.Errorf("table %s update failed, data size mismatch, expected %d columns and got %d", d.DataStore.Table.Name.String(), len(columns), len(data))
	}
	for i, col := range columns {
		localIndex := col.Index
		resIndex := i + dataOffset
		switch col.DataType {
		case IntCol:
			d.dataInt[localIndex] = interface2int(data[resIndex])
		case Int64Col:
			d.dataInt64[localIndex] = interface2int64(data[resIndex])
		case Int64ListCol:
			d.dataInt64List[localIndex] = interface2int64list(data[resIndex])
		case FloatCol:
			d.dataFloat[localIndex] = interface2float64(data[resIndex])
		case InterfaceListCol:
			d.dataInterfaceList[localIndex] = interface2interfacelist(data[resIndex])
		}
	}
	d.LastUpdate = timestamp
	return nil
}

// CheckChangedIntValues returns true if the given data results in an update
func (d *DataRow) CheckChangedIntValues(dataOffset int, data []interface{}, columns ColumnList) bool {
	for j, col := range columns {
		switch col.DataType {
		case IntCol:
			if interface2int(data[j+dataOffset]) != d.dataInt[col.Index] {
				return true
			}
		case Int64Col:
			if interface2int64(data[j+dataOffset]) != d.dataInt64[col.Index] {
				return true
			}
		}
	}
	return false
}

func interface2float64(in interface{}) float64 {
	switch v := in.(type) {
	case float64:
		return v
	case int64:
		return float64(v)
	case int:
		return float64(v)
	case bool:
		if v {
			return 1
		}
	case string:
		val, _ := strconv.ParseFloat(v, 64)
		return val
	default:
		val, _ := strconv.ParseFloat(fmt.Sprintf("%v", v), 64)
		return val
	}
	return 0
}

func interface2int(in interface{}) int {
	switch v := in.(type) {
	case float64:
		return int(v)
	case int64:
		return int(v)
	case int:
		return v
	case int32:
		return int(v)
	case bool:
		if v {
			return 1
		}
		return 0
	case string:
		val, _ := strconv.ParseInt(v, 10, 64)
		return int(val)
	}
	val, _ := strconv.ParseInt(fmt.Sprintf("%v", in), 10, 64)
	return int(val)
}

func interface2int64(in interface{}) int64 {
	switch v := in.(type) {
	case float64:
		return int64(v)
	case int64:
		return v
	case int:
		return int64(v)
	case bool:
		if v {
			return 1
		}
	case string:
		val, _ := strconv.ParseInt(v, 10, 64)
		return val
	}
	val, _ := strconv.ParseInt(fmt.Sprintf("%v", in), 10, 64)
	return val
}

func interface2string(in interface{}) *string {
	switch v := in.(type) {
	case string:
		dedupedstring := dedup.S(v)
		return &dedupedstring
	case []byte:
		dedupedstring := dedup.BS(v)
		return &dedupedstring
	case *[]byte:
		dedupedstring := dedup.BS(*v)
		return &dedupedstring
	case *string:
		return v
	case nil:
		val := ""
		return &val
	}
	dedupedstring := dedup.S(fmt.Sprintf("%v", in))
	return &dedupedstring
}

func interface2stringNoDedup(in interface{}) string {
	switch v := in.(type) {
	case string:
		return v
	case *string:
		return *v
	case nil:
		return ""
	}
	return fmt.Sprintf("%v", in)
}

func interface2stringlarge(in interface{}) *StringContainer {
	switch v := in.(type) {
	case string:
		return NewStringContainer(&v)
	case *string:
		return NewStringContainer(v)
	case nil:
		val := ""
		return NewStringContainer(&val)
	case *StringContainer:
		return v
	}
	str := fmt.Sprintf("%v", in)
	return NewStringContainer(&str)
}

func interface2stringlist(in interface{}) []string {
	switch list := in.(type) {
	case *[]string:
		return *list
	case []string:
		return list
	case float64:
		val := make([]string, 0, 1)
		// icinga 2 sends a 0 for empty lists, ex.: modified_attributes_list
		if in != 0 {
			val = append(val, *(interface2string(in)))
		}
		return val
	case string, *string:
		val := make([]string, 0, 1)
		if in != "" {
			val = append(val, *(interface2string(in)))
		}
		return val
	case []interface{}:
		val := make([]string, 0, len(list))
		for i := range list {
			val = append(val, *(interface2string(list[i])))
		}
		return val
	}
	log.Warnf("unsupported stringlist type: %#v (%T)", in, in)
	val := make([]string, 0)
	return val
}

func interface2servicememberlist(in interface{}) []ServiceMember {
	switch list := in.(type) {
	case *[]ServiceMember:
		return *list
	case []ServiceMember:
		return list
	case []interface{}:
		val := make([]ServiceMember, len(list))
		for i := range list {
			if l2, ok := list[i].([]interface{}); ok {
				if len(l2) == 2 {
					val[i][0] = *interface2string(l2[0])
					val[i][1] = *interface2string(l2[1])
				}
			}
		}
		return val
	}
	log.Warnf("unsupported servicelist type: %#v (%T)", in, in)
	val := make([]ServiceMember, 0)
	return val
}

func interface2int64list(in interface{}) []int64 {
	if list, ok := in.([]int64); ok {
		return (list)
	}
	if in == nil {
		return emptyInt64List
	}
	if list, ok := in.([]int); ok {
		val := make([]int64, 0, len(list))
		for i := range list {
			val = append(val, interface2int64(list[i]))
		}
		return val
	}
	if list, ok := in.([]interface{}); ok {
		val := make([]int64, 0, len(list))
		for i := range list {
			val = append(val, interface2int64(list[i]))
		}
		return val
	}
	log.Warnf("unsupported int64list type: %#v (%T)", in, in)
	val := make([]int64, 0)
	return val
}

// interface2hashmap converts an interface to a hashmap
func interface2hashmap(in interface{}) map[string]string {
	if in == nil {
		val := make(map[string]string)
		return val
	}

	switch list := in.(type) {
	case map[string]string:
		return list
	case []interface{}:
		val := make(map[string]string)
		for _, tupleInterface := range list {
			if tuple, ok := tupleInterface.([]interface{}); ok {
				if len(tuple) == 2 {
					k := interface2stringNoDedup(tuple[0])
					s := interface2stringNoDedup(tuple[1])
					val[k] = s
				}
			}
		}
		return val
	case map[string]interface{}:
		val := make(map[string]string)
		for k, v := range list {
			if s, ok := v.(string); ok {
				val[k] = s
			} else {
				s := interface2stringNoDedup(v)
				val[k] = s
			}
		}
		return val
	default:
		log.Warnf("unsupported hashmap type: %#v (%T)", in, in)
		val := make(map[string]string)
		return val
	}
}

// interface2interfacelist converts anything to a list of interfaces
func interface2interfacelist(in interface{}) []interface{} {
	if list, ok := in.([]interface{}); ok {
		return (list)
	}
	log.Warnf("unsupported interface list type: %#v (%T)", in, in)
	val := make([]interface{}, 0)
	return val
}

func interface2bool(in interface{}) bool {
	switch v := in.(type) {
	case bool:
		return v
	default:
		val := fmt.Sprintf("%v", in)
		switch {
		case strings.EqualFold(val, "y"):
			return true
		case strings.EqualFold(val, "yes"):
			return true
		case strings.EqualFold(val, "true"):
			return true
		case strings.EqualFold(val, "1"):
			return true
		case strings.EqualFold(val, "n"):
			return true
		case strings.EqualFold(val, "no"):
			return true
		case strings.EqualFold(val, "false"):
			return false
		case strings.EqualFold(val, "0"):
			return true
		}
	}
	return false
}

func interface2jsonstring(in interface{}) string {
	if in == nil {
		return "{}"
	}
	switch in := in.(type) {
	case string:
		return in
	default:
		str, err := json.Marshal(in)
		if err != nil {
			log.Warnf("cannot parse json structure to string: %v", err)
			return ""
		}
		return (string(str))
	}
}

// deduplicateStringlist store duplicate string lists only once
func (d *DataRow) deduplicateStringlist(list []string) []string {
	sum := sha256.Sum256([]byte(joinStringlist(list, ListSepChar1)))
	if l, ok := d.DataStore.dupStringList[sum]; ok {
		return l
	}
	d.DataStore.dupStringList[sum] = list
	return list
}

// joinStringlist joins list with given character
func joinStringlist(list []string, join string) string {
	var joined strings.Builder
	for _, s := range list {
		joined.WriteString(s)
		joined.WriteString(join)
	}
	str := joined.String()
	return str
}

func cast2Type(val interface{}, col *Column) interface{} {
	switch col.DataType {
	case StringCol:
		return (interface2stringNoDedup(val))
	case StringListCol:
		return (interface2stringlist(val))
	case IntCol:
		return (interface2int(val))
	case Int64Col:
		return (interface2int64(val))
	case Int64ListCol:
		return (interface2int64list(val))
	case FloatCol:
		return (interface2float64(val))
	case CustomVarCol:
		return (interface2hashmap(val))
	case ServiceMemberListCol:
		return (interface2servicememberlist(val))
	case InterfaceListCol:
		return val
	case JSONCol:
		return (interface2jsonstring(val))
	}
	log.Panicf("unsupported type: %s", col.DataType)
	return nil
}

// WriteJSON store duplicate string lists only once
func (d *DataRow) WriteJSON(jsonwriter *jsoniter.Stream, columns []*Column) {
	jsonwriter.WriteArrayStart()
	for i, col := range columns {
		if i > 0 {
			jsonwriter.WriteMore()
		}
		d.WriteJSONColumn(jsonwriter, col)
	}
	jsonwriter.WriteArrayEnd()
}

// WriteJSONColumn directly writes columns to output buffer
func (d *DataRow) WriteJSONColumn(jsonwriter *jsoniter.Stream, col *Column) {
	if col.Optional != NoFlags && !d.DataStore.Peer.HasFlag(col.Optional) {
		d.WriteJSONEmptyColumn(jsonwriter, col)
		return
	}
	switch col.StorageType {
	case LocalStore:
		d.WriteJSONLocalColumn(jsonwriter, col)
	case RefStore:
		ref := d.Refs[col.RefColTableName]
		if ref != nil {
			ref.WriteJSONColumn(jsonwriter, col.RefCol)
		} else {
			d.WriteJSONEmptyColumn(jsonwriter, col)
		}
	case VirtualStore:
		d.WriteJSONVirtualColumn(jsonwriter, col)
	}
}

// WriteJSONLocalColumn directly writes local storage columns to output buffer
func (d *DataRow) WriteJSONLocalColumn(jsonwriter *jsoniter.Stream, col *Column) {
	switch col.DataType {
	case StringCol:
		jsonwriter.WriteString(d.dataString[col.Index])
	case StringLargeCol:
		jsonwriter.WriteString(d.dataStringLarge[col.Index].String())
	case StringListCol:
		jsonwriter.WriteArrayStart()
		for i, s := range d.dataStringList[col.Index] {
			if i > 0 {
				jsonwriter.WriteMore()
			}
			jsonwriter.WriteString(s)
		}
		jsonwriter.WriteArrayEnd()
	case IntCol:
		jsonwriter.WriteInt(d.dataInt[col.Index])
	case Int64Col:
		jsonwriter.WriteInt64(d.dataInt64[col.Index])
	case FloatCol:
		jsonwriter.WriteFloat64(d.dataFloat[col.Index])
	case Int64ListCol:
		jsonwriter.WriteArrayStart()
		for i, v := range d.dataInt64List[col.Index] {
			if i > 0 {
				jsonwriter.WriteMore()
			}
			jsonwriter.WriteInt64(v)
		}
		jsonwriter.WriteArrayEnd()
	case ServiceMemberListCol:
		jsonwriter.WriteArrayStart()
		members := d.dataServiceMemberList[col.Index]
		for i := range members {
			if i > 0 {
				jsonwriter.WriteMore()
			}
			jsonwriter.WriteArrayStart()
			jsonwriter.WriteString(members[i][0])
			jsonwriter.WriteMore()
			jsonwriter.WriteString(members[i][1])
			jsonwriter.WriteArrayEnd()
		}
		jsonwriter.WriteArrayEnd()
	case InterfaceListCol:
		jsonwriter.WriteArrayStart()
		list := d.dataInterfaceList[col.Index]
		for i := range list {
			if i > 0 {
				jsonwriter.WriteMore()
			}
			jsonwriter.WriteVal(list[i])
		}
		jsonwriter.WriteArrayEnd()
	default:
		log.Panicf("unsupported type: %s", col.DataType)
	}
}

// WriteJSONEmptyColumn directly writes an empty columns to output buffer
func (d *DataRow) WriteJSONEmptyColumn(jsonwriter *jsoniter.Stream, col *Column) {
	switch col.DataType {
	case StringCol, StringLargeCol:
		jsonwriter.WriteString("")
	case IntCol, Int64Col, FloatCol:
		jsonwriter.WriteInt(-1)
	case Int64ListCol, StringListCol, ServiceMemberListCol, InterfaceListCol:
		jsonwriter.WriteEmptyArray()
	case CustomVarCol:
		jsonwriter.WriteEmptyObject()
	case JSONCol:
		jsonwriter.WriteEmptyObject()
	default:
		log.Panicf("type %s not supported", col.DataType)
	}
}

// WriteJSONVirtualColumn directly writes calculated columns to output buffer
func (d *DataRow) WriteJSONVirtualColumn(jsonwriter *jsoniter.Stream, col *Column) {
	switch col.DataType {
	case StringCol:
		jsonwriter.WriteString(d.GetString(col))
	case StringListCol:
		jsonwriter.WriteArrayStart()
		for i, s := range d.GetStringList(col) {
			if i > 0 {
				jsonwriter.WriteMore()
			}
			jsonwriter.WriteString(s)
		}
		jsonwriter.WriteArrayEnd()
	case IntCol:
		jsonwriter.WriteInt(d.GetInt(col))
	case Int64Col:
		jsonwriter.WriteInt64(d.GetInt64(col))
	case FloatCol:
		jsonwriter.WriteFloat64(d.GetFloat(col))
	case Int64ListCol:
		jsonwriter.WriteArrayStart()
		for i, v := range d.GetInt64List(col) {
			if i > 0 {
				jsonwriter.WriteMore()
			}
			jsonwriter.WriteInt64(v)
		}
		jsonwriter.WriteArrayEnd()
	case InterfaceListCol:
		jsonwriter.WriteArrayStart()
		for i, v := range d.GetInterfaceList(col) {
			if i > 0 {
				jsonwriter.WriteMore()
			}
			jsonwriter.WriteVal(v)
		}
		jsonwriter.WriteArrayEnd()
	case CustomVarCol:
		namesCol := d.DataStore.GetColumn("custom_variable_names")
		valuesCol := d.DataStore.GetColumn("custom_variable_values")
		if namesCol.Optional != NoFlags && !d.DataStore.Peer.HasFlag(namesCol.Optional) {
			jsonwriter.WriteObjectStart()
			jsonwriter.WriteObjectEnd()
		} else {
			names := d.dataStringList[namesCol.Index]
			values := d.dataStringList[valuesCol.Index]
			jsonwriter.WriteObjectStart()
			for i := range names {
				if i > 0 {
					jsonwriter.WriteMore()
				}
				jsonwriter.WriteObjectField(names[i])
				jsonwriter.WriteString(values[i])
			}
			jsonwriter.WriteObjectEnd()
		}
	case JSONCol:
		jsonwriter.WriteRaw(d.GetString(col))
	default:
		log.Panicf("unsupported type: %s", col.DataType)
	}
}

func (d *DataRow) isAuthorizedFor(authUser string, host string, service string) (canView bool) {
	canView = false

	p := d.DataStore.Peer
	ds := d.DataStore.DataSet

	// get contacts for host, if we are checking a host or
	// if this is a service and ServiceAuthorization is loose
	if (service != "" && p.lmd.Config.ServiceAuthorization == AuthLoose) || service == "" {
		hostObj, ok := ds.tables[TableHosts].Index[host]
		contactsColumn := ds.tables[TableHosts].GetColumn("contacts")
		// Make sure the host we found is actually valid
		if !ok {
			return
		}
		for _, contact := range hostObj.GetStringList(contactsColumn) {
			if contact == authUser {
				canView = true
				return
			}
		}
	}

	// get contacts on services
	if service != "" {
		serviceObj, ok := ds.tables[TableServices].Index2[host][service]
		contactsColumn := ds.tables[TableServices].GetColumn("contacts")
		if !ok {
			return
		}
		for _, contact := range serviceObj.GetStringList(contactsColumn) {
			if contact == authUser {
				canView = true
				return
			}
		}
	}

	return
}

func (d *DataRow) isAuthorizedForHostGroup(authUser string, hostgroup string) (canView bool) {
	p := d.DataStore.Peer
	ds := d.DataStore.DataSet
	canView = false

	hostgroupObj, ok := ds.tables[TableHostgroups].Index[hostgroup]
	membersColumn := ds.tables[TableHostgroups].GetColumn("members")
	if !ok {
		return
	}

	members := (*hostgroupObj).GetStringList(membersColumn)
	for i, hostname := range members {
		/* If GroupAuthorization is loose, we just need to find the contact
		 * in any hosts in the group, then we can return.
		 * If it is strict, the user must be a contact on every single host.
		 * Therefore we return false if a contact doesn't exists on a host
		 * and then on the last iteration return true if the contact is a contact
		 * on the final host
		 */
		switch p.lmd.Config.GroupAuthorization {
		case AuthLoose:
			if d.isAuthorizedFor(authUser, hostname, "") {
				canView = true
				return
			}
		case AuthStrict:
			if !d.isAuthorizedFor(authUser, hostname, "") {
				canView = false
				return
			} else if i == len(members)-1 {
				canView = true
				return
			}
		}
	}

	return
}

func (d *DataRow) isAuthorizedForServiceGroup(authUser string, servicegroup string) (canView bool) {
	p := d.DataStore.Peer
	ds := d.DataStore.DataSet
	canView = false

	servicegroupObj, ok := ds.tables[TableServicegroups].Index[servicegroup]
	membersColumn := ds.tables[TableServicegroups].GetColumn("members")
	if !ok {
		return
	}

	members := servicegroupObj.GetServiceMemberList(membersColumn)
	for i := range members {
		/* If GroupAuthorization is loose, we just need to find the contact
		 * in any hosts in the group, then we can return.
		 * If it is strict, the user must be a contact on every single host.
		 * Therefore we return false if a contact doesn't exists on a host
		 * and then on the last iteration return true if the contact is a contact
		 * on the final host
		 */
		switch p.lmd.Config.GroupAuthorization {
		case AuthLoose:
			if d.isAuthorizedFor(authUser, members[i][0], members[i][1]) {
				canView = true
				return
			}
		case AuthStrict:
			if !d.isAuthorizedFor(authUser, members[i][0], members[i][1]) {
				canView = false
				return
			} else if i == len(members)-1 {
				canView = true
				return
			}
		}
	}

	return
}

func (d *DataRow) checkAuth(authUser string) (canView bool) {
	// Return if no AuthUser is set, or the table does not support AuthUser
	if authUser == "" {
		canView = true
		return
	}

	table := d.DataStore.Table

	switch table.Name {
	case TableHosts:
		hostNameIndex := table.GetColumn("name").Index
		hostName := d.dataString[hostNameIndex]
		canView = d.isAuthorizedFor(authUser, hostName, "")
	case TableServices:
		hostNameIndex := table.GetColumn("host_name").Index
		hostName := d.dataString[hostNameIndex]
		serviceIndex := table.GetColumn("description").Index
		serviceDescription := d.dataString[serviceIndex]
		canView = d.isAuthorizedFor(authUser, hostName, serviceDescription)
	case TableHostgroups:
		nameIndex := table.GetColumn("name").Index
		hostgroupName := d.dataString[nameIndex]
		canView = d.isAuthorizedForHostGroup(authUser, hostgroupName)
	case TableServicegroups:
		nameIndex := table.GetColumn("name").Index
		servicegroupName := d.dataString[nameIndex]
		canView = d.isAuthorizedForServiceGroup(authUser, servicegroupName)
	case TableHostsbygroup:
		hostNameIndex := table.GetColumn("name").Index
		hostName := d.dataString[hostNameIndex]
		hostGroupIndex := table.GetColumn("hostgroup_name").Index
		hostGroupName := d.dataString[hostGroupIndex]
		canView = d.isAuthorizedFor(authUser, hostName, "") &&
			d.isAuthorizedForHostGroup(authUser, hostGroupName)
	case TableServicesbygroup, TableServicesbyhostgroup:
		hostNameIndex := table.GetColumn("host_name").Index
		hostName := d.dataString[hostNameIndex]
		serviceIndex := table.GetColumn("description").Index
		serviceDescription := d.dataString[serviceIndex]

		if table.Name == TableServicesbygroup {
			servicegroupIndex := table.GetColumn("servicegroup_name").Index
			servicegroupName := d.dataString[servicegroupIndex]
			canView = d.isAuthorizedFor(authUser, hostName, serviceDescription) && d.isAuthorizedForServiceGroup(authUser, servicegroupName)
		} else {
			hostgroupIndex := table.GetColumn("hostgroup_name").Index
			hostgroupName := d.dataString[hostgroupIndex]
			canView = d.isAuthorizedFor(authUser, hostName, serviceDescription) && d.isAuthorizedForHostGroup(authUser, hostgroupName)
		}
	case TableDowntimes, TableComments:
		hostIndex := table.GetColumn("host_name").Index
		serviceIndex := table.GetColumn("service_description").Index
		hostName := d.dataString[hostIndex]
		serviceDescription := d.dataString[serviceIndex]
		canView = d.isAuthorizedFor(authUser, hostName, serviceDescription)
	default:
		canView = true
	}
	return
}

func (d *DataRow) CountStats(stats []*Filter, result []*Filter) {
	for i, s := range stats {
		resultPos := i
		if s.StatsPos > 0 {
			resultPos = s.StatsPos
		}
		// avg/sum/min/max are passed through, they don't have filter
		// counter must match their filter
		switch s.StatsType {
		case Counter:
			if d.MatchFilter(s, false) {
				result[resultPos].Stats++
				result[resultPos].StatsCount++
			}
		case StatsGroup:
			// if filter matches, recurse into sub stats
			if d.MatchFilter(s, false) {
				d.CountStats(s.Filter, result)
			}
		default:
			result[resultPos].ApplyValue(d.GetFloat(s.Column), 1)
		}
	}
}<|MERGE_RESOLUTION|>--- conflicted
+++ resolved
@@ -737,16 +737,12 @@
 		return true
 	case Or:
 		for _, f := range filter.Filter {
-<<<<<<< HEAD
-			if d.MatchFilter(f) {
+			if d.MatchFilter(f, negate) {
 				d.TagsRow(f)
 			}
 		}
 		for _, f := range filter.Filter {
-			if d.MatchFilter(f) {
-=======
 			if d.MatchFilter(f, negate) {
->>>>>>> 7f4b1609
 				return true
 			}
 		}
